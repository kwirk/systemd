--- conflicted
+++ resolved
@@ -260,21 +260,14 @@
         AC_SUBST(DBUSGLIB_LIBS)
 
         PKG_CHECK_MODULES(LIBNOTIFY, [ libnotify ])
-<<<<<<< HEAD
-=======
         PKG_CHECK_EXISTS([ libnotify >= 0.7.0 ], [ libnotify07=yes ])
 
->>>>>>> 0acc99ff
         AC_SUBST(LIBNOTIFY_CFLAGS)
         AC_SUBST(LIBNOTIFY_LIBS)
 fi
 AM_CONDITIONAL(LIBNOTIFY07, [ test "$libnotify07" = "yes" ])
 
-<<<<<<< HEAD
-AM_PROG_VALAC([0.9])
-=======
 AM_PROG_VALAC([0.10])
->>>>>>> 0acc99ff
 AC_SUBST(VAPIDIR)
 AM_CONDITIONAL(HAVE_VALAC, test x"$VALAC" != x)
 
